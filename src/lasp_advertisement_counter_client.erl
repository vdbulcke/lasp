--- conflicted
+++ resolved
@@ -144,11 +144,7 @@
             %% Increment counter.
             {ok, _} = lasp:update(Counter, increment, Actor),
             {ok, Value} = lasp:query(Counter),
-<<<<<<< HEAD
-            
-=======
-
->>>>>>> fb3b30c9
+
             lager:info("Impressions seen: ~p, node: ~p", [Value, Actor]),
 
             %% Increment impressions.
